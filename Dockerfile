<<<<<<< HEAD
ARG PYTHON_VERSION=3.10.4
FROM python:${PYTHON_VERSION}-slim
WORKDIR /tmp
RUN apt-get update; apt-get install -y libarchive-dev binutils libxml2-dev libxslt-dev #do not remove, as it's needed on runtime
COPY requirements.txt .
RUN apt-get update; apt-get install -y g++ gcc libffi-dev libssl-dev make && python -m pip install --upgrade pip && pip install -r requirements.txt && apt-get purge -y g++ gcc libffi-dev libssl-dev make
=======
ARG PYTHON_VERSION=3.8.7
ARG POETRY_VERSION
FROM --platform=linux/amd64 python:${PYTHON_VERSION}-slim as base
ENV PYTHONFAULTHANDLER=1 \
  PYTHONUNBUFFERED=1 \
  PYTHONHASHSEED=random \
  PIP_NO_CACHE_DIR=off \
  PIP_DISABLE_PIP_VERSION_CHECK=on \
  PIP_DEFAULT_TIMEOUT=100 \
  POETRY_VERSION=${POETRY_VERSION:-1.3.2} \
  FLASK_DEBUG=0
RUN apt-get update; apt-get install -y libxml2-dev libxslt-dev; python -m pip install poetry==$POETRY_VERSION
>>>>>>> 97bcb8fe

WORKDIR /tmp
COPY pyproject.toml poetry.lock /tmp/
RUN poetry config virtualenvs.create false; poetry install --with logzio,robots,gevent --no-interaction --no-ansi --no-root

FROM base as runner
COPY . /tmp
CMD gunicorn -w 4 -b 0.0.0.0:8000 app:app
EXPOSE 8000<|MERGE_RESOLUTION|>--- conflicted
+++ resolved
@@ -1,11 +1,3 @@
-<<<<<<< HEAD
-ARG PYTHON_VERSION=3.10.4
-FROM python:${PYTHON_VERSION}-slim
-WORKDIR /tmp
-RUN apt-get update; apt-get install -y libarchive-dev binutils libxml2-dev libxslt-dev #do not remove, as it's needed on runtime
-COPY requirements.txt .
-RUN apt-get update; apt-get install -y g++ gcc libffi-dev libssl-dev make && python -m pip install --upgrade pip && pip install -r requirements.txt && apt-get purge -y g++ gcc libffi-dev libssl-dev make
-=======
 ARG PYTHON_VERSION=3.8.7
 ARG POETRY_VERSION
 FROM --platform=linux/amd64 python:${PYTHON_VERSION}-slim as base
@@ -18,7 +10,6 @@
   POETRY_VERSION=${POETRY_VERSION:-1.3.2} \
   FLASK_DEBUG=0
 RUN apt-get update; apt-get install -y libxml2-dev libxslt-dev; python -m pip install poetry==$POETRY_VERSION
->>>>>>> 97bcb8fe
 
 WORKDIR /tmp
 COPY pyproject.toml poetry.lock /tmp/
