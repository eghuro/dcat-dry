--- conflicted
+++ resolved
@@ -35,53 +35,9 @@
     abort(400)
 
 
-@blueprint.route('/api/v1/query/sameas', methods=['GET'])
-@cached(True, must_revalidate=True, client_only=False, client_timeout=900, server_timeout=1800)
-def same_as():  # noqa: inconsistent-return-statements
-    iri = request.args.get('iri', None)
-    if check_iri(iri):
-        return jsonify(list(same_as_index.lookup(iri)))
-    abort(400)
-
-
-<<<<<<< HEAD
-@blueprint.route('/api/v1/query/analysis', methods=['POST'])  # noqa: unused-function
-@csrf.exempt
-def batch_analysis():
-    """Get a big report for all required distributions."""
-    result_id = str(uuid.uuid4())
-    query(result_id)
-    return result_id
-
-
-@blueprint.route('/api/v1/query/analysis/result', methods=['GET'])  # noqa: unused-function
+@blueprint.route('/api/v1/query/analysis', methods=['GET'])  # noqa: unused-function
 @cached(True, must_revalidate=True, client_only=False, client_timeout=900, server_timeout=1800)
 def fetch_analysis():  # noqa: inconsistent-return-statements
-    batch_id = request.args.get('id', None)
-    if batch_id is not None:
-        analyses = defaultdict(list)
-        for analysis in mongo_db.dsanalyses.find({'batch_id': batch_id}):
-            res = {}
-            for key in analysis.keys():
-                res[key] = analysis[key]
-            del res['_id']
-            del res['batch_id']
-            ds_iri = res['ds_iri']
-            del res['ds_iri']
-            analyses[ds_iri].append(res)
-        if len(analyses.keys()) > 0:
-            related = mongo_db.related.find({})
-            if related is not None:
-                related = json.loads(dumps_bson(related))[0]
-                del related['_id']
-                return jsonify({'analyses': analyses, 'related': related})
-            return jsonify({'analyses': analyses})
-        abort(404)
-    abort(400)
-=======
-@blueprint.route('/api/v1/query/analysis', methods=['GET'])
-@cached(True, must_revalidate=True, client_only=False, client_timeout=900, server_timeout=1800)
-def fetch_analysis():
     analyses = defaultdict(list)
     for analysis in mongo_db.dsanalyses.find({}):
         res = {}
@@ -99,7 +55,6 @@
             return jsonify({'analyses': analyses, 'related': related})
         return jsonify({'analyses': analyses})
     abort(204)
->>>>>>> 0d88ee38
 
 
 @blueprint.route('/api/v1/export/labels', methods=['GET'])  # noqa: unused-function
@@ -108,19 +63,7 @@
     return jsonify(export_labels())
 
 
-<<<<<<< HEAD
-@blueprint.route('/api/v1/import/labels', methods=['PUT'])
-@csrf.exempt
-def import_labels_endpoint():
-    labels = request.get_json()
-    import_labels(labels)
-    return 'OK'
-
-
 @blueprint.route('/api/v1/export/related', methods=['GET'])  # noqa: unused-function
-=======
-@blueprint.route('/api/v1/export/related', methods=['GET'])
->>>>>>> 0d88ee38
 @cached(True, must_revalidate=True, client_only=False, client_timeout=900, server_timeout=1800)
 def export_related_endpoint():
     obj = export_related()
@@ -140,57 +83,16 @@
 
 @blueprint.route('/api/v1/export/sameas', methods=['GET'])  # noqa: unused-function
 @cached(True, must_revalidate=True, client_only=False, client_timeout=900, server_timeout=1800)
-def export_sameas_endpoint():
+def export_sameas_endpoint():  # noqa: inconsistent-return-statements
     return jsonify(same_as_index.export_index())
 
 
-<<<<<<< HEAD
-@blueprint.route('/api/v1/import/sameas', methods=['PUT'])
-@csrf.exempt
-def import_sameas_endpoint():
-    index = request.get_json()
-    same_as_index.import_index(index)
-    return 'OK'
-
-
-@blueprint.route('/api/v1/import/related', methods=['PUT'])
-@csrf.exempt
-def import_related_endpoint():
-    related = request.get_json()
-    import_related(related)
-    return 'OK'
-
-
-@blueprint.route('/api/v1/import/profile', methods=['PUT'])
-@csrf.exempt
-def import_profile_endpoint():
-    profiles = request.get_json()
-    import_profiles(profiles)
-    return 'OK'
-
-
 @blueprint.route('/api/v1/export/interesting', methods=['GET'])  # noqa: unused-function
-=======
-@blueprint.route('/api/v1/export/interesting', methods=['GET'])
->>>>>>> 0d88ee38
 def export_interesting_endpoint():
     return jsonify(export_interesting())
 
 
-<<<<<<< HEAD
-@blueprint.route('/api/v1/import/interesting', methods=['POST'])
-def import_interesting_endpoint():
-    interesting_datasets = request.get_json()
-    if isinstance(interesting_datasets, list):
-        import_interesting(interesting_datasets)
-        return 'OK'
-    abort(400)
-
-
 @blueprint.route('/list', methods=['GET'])  # noqa: unused-function
-=======
-@blueprint.route('/list', methods=['GET'])
->>>>>>> 0d88ee38
 @cached(True, must_revalidate=True, client_only=False, client_timeout=900, server_timeout=1800)
 def view_list():
     data = list_datasets()
@@ -209,11 +111,7 @@
         abort(400)
 
 
-<<<<<<< HEAD
-@blueprint.route('/sd')  # noqa: unused-function
-=======
-@blueprint.route('/sd', methods=['GET'])
->>>>>>> 0d88ee38
+@blueprint.route('/sd', methods=['GET'])  # noqa: unused-function
 @returns_rdf
 def service_description():
     endpoint_iri = request.args.get('endpoint', None)
@@ -225,11 +123,7 @@
         abort(400)
 
 
-<<<<<<< HEAD
-@blueprint.route('/api/v1/version')  # noqa: unused-function
-=======
-@blueprint.route('/api/v1/version', methods=['GET'])
->>>>>>> 0d88ee38
+@blueprint.route('/api/v1/version', methods=['GET'])  # noqa: unused-function
 def version():
     doc = {
         'app': tsa.__version__
